"""
Enhanced Alternative Data Collector with Real API Integration
Uses actual Reddit, News API, and Alpha Vantage endpoints
"""

import os
import asyncio
import aiohttp
import pandas as pd
import numpy as np
from datetime import datetime, timedelta
<<<<<<< HEAD
from typing import Dict, List, Optional, Tuple
import praw
=======
from typing import Dict, List, Optional
import asyncpraw
import tweepy
>>>>>>> ec9c8dfc
from newsapi import NewsApiClient
from pytrends.request import TrendReq
import yfinance as yf
from textblob import TextBlob
import json
from dotenv import load_dotenv
import logging
import time
from concurrent.futures import ThreadPoolExecutor
import requests

# Setup logging
logging.basicConfig(level=logging.INFO)
logger = logging.getLogger(__name__)

# Load environment variables
load_dotenv()

class EnhancedAlternativeDataCollector:
    """
    Production-ready alternative data collector with real API integration
    """
    
    def __init__(self, tickers: List[str]):
        self.tickers = tickers
        self.data_cache = {}
        self.cache_expiry = 3600  # 1 hour cache
        
        # Initialize API clients
        self._init_apis()
        
    def _init_apis(self):
<<<<<<< HEAD
        """Initialize API connections"""
        # Reddit API
        self.reddit = praw.Reddit(
            client_id=os.getenv('REDDIT_CLIENT_ID'),
            client_secret=os.getenv('REDDIT_CLIENT_SECRET'),
            user_agent='QuantumPortfolioOptimizer/1.0 by /u/your_username'
        )
        
        # News API
        self.newsapi = NewsApiClient(
            api_key=os.getenv('NEWS_API_KEY')
        )
        
        # Alpha Vantage
        self.alpha_vantage_key = os.getenv('ALPHA_VANTAGE_API_KEY')
        
        # Google Trends
        self.pytrends = TrendReq(hl='en-US', tz=360)
        
        logger.info("✅ APIs initialized successfully")
=======
        """Initialize API connections with fallback to mock data"""
        try:
            # Reddit API (will be initialized async)
            self.reddit_credentials = {
                'client_id': os.getenv('REDDIT_CLIENT_ID', 'mock'),
                'client_secret': os.getenv('REDDIT_CLIENT_SECRET', 'mock'),
                'user_agent': os.getenv('REDDIT_USER_AGENT', 'PortfolioOptimizer/1.0')
            }
            
            # News API
            self.newsapi = NewsApiClient(
                api_key=os.getenv('NEWS_API_KEY', 'mock')
            )
            
            # Google Trends
            self.pytrends = TrendReq(hl='en-US', tz=360)
            
        except Exception as e:
            logger.warning(f"API initialization failed, using mock data: {e}")
>>>>>>> ec9c8dfc
    
    def collect_reddit_sentiment(self, ticker: str, limit: int = 100) -> Dict:
        """
        Collect real Reddit sentiment from multiple subreddits
        """
        logger.info(f"📱 Collecting Reddit sentiment for {ticker}")
        
        try:
<<<<<<< HEAD
            sentiments = []
            subreddits = ['wallstreetbets', 'stocks', 'investing', 'StockMarket', 'options']
            
            for subreddit_name in subreddits:
                try:
                    subreddit = self.reddit.subreddit(subreddit_name)
                    
                    # Search for ticker mentions in hot posts
                    for submission in subreddit.hot(limit=20):
                        # Check if ticker is mentioned
                        text = f"{submission.title} {submission.selftext}"
                        if ticker.upper() in text.upper() or f"${ticker.upper()}" in text.upper():
                            # Analyze sentiment
                            blob = TextBlob(submission.title)
                            sentiments.append({
                                'source': f'reddit_{subreddit_name}',
                                'timestamp': datetime.fromtimestamp(submission.created_utc),
                                'sentiment': blob.sentiment.polarity,
                                'subjectivity': blob.sentiment.subjectivity,
                                'score': submission.score,
                                'num_comments': submission.num_comments,
                                'upvote_ratio': submission.upvote_ratio
                            })
                            
                            # Also analyze top comments
                            submission.comments.replace_more(limit=0)
                            for comment in submission.comments[:5]:
                                if hasattr(comment, 'body'):
                                    comment_blob = TextBlob(comment.body)
                                    sentiments.append({
                                        'source': f'reddit_{subreddit_name}_comment',
                                        'timestamp': datetime.fromtimestamp(comment.created_utc),
                                        'sentiment': comment_blob.sentiment.polarity,
                                        'subjectivity': comment_blob.sentiment.subjectivity,
                                        'score': comment.score,
                                        'num_comments': 0,
                                        'upvote_ratio': 0
                                    })
=======
            # Initialize async Reddit instance
            async with asyncpraw.Reddit(
                client_id=self.reddit_credentials['client_id'],
                client_secret=self.reddit_credentials['client_secret'],
                user_agent=self.reddit_credentials['user_agent']
            ) as reddit:
                
                subreddits = ['wallstreetbets', 'stocks', 'investing']
                
                for subreddit_name in subreddits:
                    subreddit = await reddit.subreddit(subreddit_name)
                    
                    # Search for ticker mentions
                    async for submission in subreddit.search(ticker, limit=limit//3):
                        # Analyze title sentiment
                        blob = TextBlob(submission.title)
                        sentiments.append({
                            'source': f'reddit_{subreddit_name}',
                            'timestamp': datetime.fromtimestamp(submission.created_utc),
                            'sentiment': blob.sentiment.polarity,
                            'subjectivity': blob.sentiment.subjectivity,
                            'score': submission.score,
                            'num_comments': submission.num_comments
                        })
>>>>>>> ec9c8dfc
                    
                    # Also search for ticker directly
                    for submission in subreddit.search(ticker, limit=10, time_filter='week'):
                        blob = TextBlob(submission.title)
                        sentiments.append({
                            'source': f'reddit_{subreddit_name}_search',
                            'timestamp': datetime.fromtimestamp(submission.created_utc),
                            'sentiment': blob.sentiment.polarity,
                            'subjectivity': blob.sentiment.subjectivity,
                            'score': submission.score,
                            'num_comments': submission.num_comments,
                            'upvote_ratio': submission.upvote_ratio
                        })
                    
                except Exception as e:
                    logger.warning(f"Error fetching from r/{subreddit_name}: {e}")
                    continue
            
            if sentiments:
                return self._aggregate_sentiment(sentiments)
            else:
                logger.warning(f"No Reddit sentiment found for {ticker}")
                return {'sentiment_score': 0, 'sentiment_momentum': 0, 'sentiment_volume': 0}
                
        except Exception as e:
            logger.error(f"Reddit API error for {ticker}: {e}")
            return {'sentiment_score': 0, 'sentiment_momentum': 0, 'sentiment_volume': 0}
    
    def collect_news_sentiment(self, ticker: str) -> Dict:
        """
        Collect real news sentiment from NewsAPI
        """
        logger.info(f"📰 Collecting news sentiment for {ticker}")
        
        try:
            # Get company info for better search
            stock = yf.Ticker(ticker)
            company_info = stock.info
            company_name = company_info.get('longName', ticker)
            
            # Search for news articles
            articles = self.newsapi.get_everything(
                q=f"{company_name} OR {ticker}",
                from_param=(datetime.now() - timedelta(days=7)).strftime('%Y-%m-%d'),
                to=datetime.now().strftime('%Y-%m-%d'),
                language='en',
                sort_by='relevancy',
                page_size=100
            )
            
            sentiments = []
            for article in articles.get('articles', []):
                if article['title'] and article['description']:
                    # Combine title and description for analysis
                    text = f"{article['title']} {article['description']}"
                    
                    # Skip if ticker not actually mentioned
                    if ticker.upper() not in text.upper() and company_name.upper() not in text.upper():
                        continue
                    
                    blob = TextBlob(text)
                    sentiments.append({
                        'source': article['source']['name'],
                        'timestamp': datetime.strptime(article['publishedAt'], '%Y-%m-%dT%H:%M:%SZ'),
                        'sentiment': blob.sentiment.polarity,
                        'subjectivity': blob.sentiment.subjectivity,
                        'url': article['url']
                    })
            
            if sentiments:
                return self._aggregate_sentiment(sentiments)
            else:
                logger.warning(f"No news sentiment found for {ticker}")
                return {'sentiment_score': 0, 'sentiment_momentum': 0, 'sentiment_volume': 0}
                
        except Exception as e:
            logger.error(f"News API error for {ticker}: {e}")
            return {'sentiment_score': 0, 'sentiment_momentum': 0, 'sentiment_volume': 0}
    
    def collect_alpha_vantage_data(self, ticker: str) -> Dict:
        """
        Collect technical indicators from Alpha Vantage
        """
        logger.info(f"📈 Collecting Alpha Vantage data for {ticker}")
        
        try:
            indicators = {}
            
            # Get RSI
            url = f"https://www.alphavantage.co/query?function=RSI&symbol={ticker}&interval=daily&time_period=14&series_type=close&apikey={self.alpha_vantage_key}"
            response = requests.get(url)
            if response.status_code == 200:
                data = response.json()
                if 'Technical Analysis: RSI' in data:
                    latest_date = list(data['Technical Analysis: RSI'].keys())[0]
                    indicators['rsi'] = float(data['Technical Analysis: RSI'][latest_date]['RSI'])
            
            time.sleep(12)  # Alpha Vantage rate limit: 5 calls per minute
            
            # Get MACD
            url = f"https://www.alphavantage.co/query?function=MACD&symbol={ticker}&interval=daily&series_type=close&apikey={self.alpha_vantage_key}"
            response = requests.get(url)
            if response.status_code == 200:
                data = response.json()
                if 'Technical Analysis: MACD' in data:
                    latest_date = list(data['Technical Analysis: MACD'].keys())[0]
                    indicators['macd'] = float(data['Technical Analysis: MACD'][latest_date]['MACD'])
                    indicators['macd_signal'] = float(data['Technical Analysis: MACD'][latest_date]['MACD_Signal'])
            
            time.sleep(12)
            
            # Get SMA
            url = f"https://www.alphavantage.co/query?function=SMA&symbol={ticker}&interval=daily&time_period=20&series_type=close&apikey={self.alpha_vantage_key}"
            response = requests.get(url)
            if response.status_code == 200:
                data = response.json()
                if 'Technical Analysis: SMA' in data:
                    latest_date = list(data['Technical Analysis: SMA'].keys())[0]
                    indicators['sma_20'] = float(data['Technical Analysis: SMA'][latest_date]['SMA'])
            
            return indicators
            
        except Exception as e:
            logger.error(f"Alpha Vantage error for {ticker}: {e}")
            return {}
    
    def collect_google_trends(self, ticker: str) -> Dict:
        """
        Collect real Google Trends data
        """
        logger.info(f"🔍 Collecting Google Trends for {ticker}")
        
        try:
            # Get company name
            stock = yf.Ticker(ticker)
            company_name = stock.info.get('longName', ticker)
            
            # Build payload with both ticker and company name
            keywords = [ticker, company_name]
            
            self.pytrends.build_payload(
                keywords,
                timeframe='today 3-m',
                geo='US'
            )
            
            # Get interest over time
            trends_data = self.pytrends.interest_over_time()
            
            if not trends_data.empty:
                # Calculate metrics for both keywords
                results = {}
                for keyword in keywords:
                    if keyword in trends_data.columns:
                        recent_trend = trends_data[keyword].iloc[-7:].mean()
                        older_trend = trends_data[keyword].iloc[-30:-7].mean()
                        trend_momentum = (recent_trend / older_trend - 1) if older_trend > 0 else 0
                        
                        results[keyword] = {
                            'trend_score': recent_trend,
                            'trend_momentum': trend_momentum,
                            'trend_volatility': trends_data[keyword].iloc[-30:].std()
                        }
                
                # Combine results (use max score)
                if results:
                    max_key = max(results.keys(), key=lambda k: results[k]['trend_score'])
                    return results[max_key]
            
            return {
                'trend_score': 50,
                'trend_momentum': 0,
                'trend_volatility': 10
            }
            
        except Exception as e:
            logger.error(f"Google Trends error for {ticker}: {e}")
            return {
                'trend_score': 50,
                'trend_momentum': 0,
                'trend_volatility': 10
            }
    
    def collect_yahoo_finance_metrics(self, ticker: str) -> Dict:
        """
        Collect additional metrics from Yahoo Finance
        """
        logger.info(f"💹 Collecting Yahoo Finance metrics for {ticker}")
        
        try:
            stock = yf.Ticker(ticker)
            info = stock.info
            
            metrics = {
                'market_cap': info.get('marketCap', 0),
                'pe_ratio': info.get('trailingPE', 0),
                'volume': info.get('volume', 0),
                'avg_volume': info.get('averageVolume', 0),
                'volume_ratio': info.get('volume', 0) / info.get('averageVolume', 1) if info.get('averageVolume', 0) > 0 else 1,
                'beta': info.get('beta', 1),
                'dividend_yield': info.get('dividendYield', 0),
                'profit_margin': info.get('profitMargins', 0),
                'revenue_growth': info.get('revenueGrowth', 0),
                'analyst_rating': self._convert_analyst_rating(info.get('recommendationKey', 'hold'))
            }
            
            # Get recent price action
            hist = stock.history(period='1mo')
            if not hist.empty:
                metrics['price_momentum_1m'] = (hist['Close'].iloc[-1] / hist['Close'].iloc[0] - 1)
                metrics['volatility_1m'] = hist['Close'].pct_change().std()
            
            return metrics
            
        except Exception as e:
            logger.error(f"Yahoo Finance error for {ticker}: {e}")
            return {}
    
    def _convert_analyst_rating(self, rating: str) -> float:
        """Convert analyst rating to numeric score"""
        ratings = {
            'strong_buy': 1.0,
            'buy': 0.75,
            'hold': 0.5,
            'sell': 0.25,
            'strong_sell': 0.0
        }
        return ratings.get(rating, 0.5)
    
    def _aggregate_sentiment(self, sentiments: List[Dict]) -> Dict:
        """Aggregate sentiment scores with time decay and source weighting"""
        if not sentiments:
            return {'sentiment_score': 0, 'sentiment_momentum': 0, 'sentiment_volume': 0}
        
        df = pd.DataFrame(sentiments)
        
        # Time decay weight (recent sentiments matter more)
        now = datetime.now()
        if 'timestamp' in df.columns:
            df['days_ago'] = (now - df['timestamp']).dt.days
            df['time_weight'] = np.exp(-df['days_ago'] / 3)  # 3-day half-life
        else:
            df['time_weight'] = 1
        
        # Source weight (higher engagement = more weight)
        if 'score' in df.columns:
            df['engagement_weight'] = np.log1p(df['score']) / np.log1p(df['score'].max() + 1)
        else:
            df['engagement_weight'] = 1
        
        # Combined weight
        df['weight'] = df['time_weight'] * df['engagement_weight']
        
        # Weighted sentiment
        weighted_sentiment = (df['sentiment'] * df['weight']).sum() / df['weight'].sum()
        
        # Sentiment momentum (recent vs older)
        if len(df) > 5:
            recent = df.nlargest(5, 'time_weight')['sentiment'].mean()
            older = df.nsmallest(len(df) - 5, 'time_weight')['sentiment'].mean()
            momentum = recent - older
        else:
            momentum = 0
        
        # Volume and confidence
        volume = len(sentiments)
        confidence = 1 - df['subjectivity'].mean() if 'subjectivity' in df.columns else 0.5
        
        return {
            'sentiment_score': weighted_sentiment,
            'sentiment_momentum': momentum,
            'sentiment_volume': volume,
            'sentiment_confidence': confidence,
            'sentiment_std': df['sentiment'].std()
        }
    
    def collect_all_alternative_data(self) -> pd.DataFrame:
        """
        Collect all alternative data for all tickers with parallel processing
        """
        all_data = []
        
        with ThreadPoolExecutor(max_workers=4) as executor:
            futures = []
            
            for ticker in self.tickers:
                logger.info(f"🎯 Processing {ticker}")
                
                # Submit tasks in parallel
                future_reddit = executor.submit(self.collect_reddit_sentiment, ticker)
                future_news = executor.submit(self.collect_news_sentiment, ticker)
                future_trends = executor.submit(self.collect_google_trends, ticker)
                future_yahoo = executor.submit(self.collect_yahoo_finance_metrics, ticker)
                
                futures.append({
                    'ticker': ticker,
                    'reddit': future_reddit,
                    'news': future_news,
                    'trends': future_trends,
                    'yahoo': future_yahoo
                })
            
            # Collect results
            for future_set in futures:
                ticker = future_set['ticker']
                
                # Get results with timeout
                try:
                    reddit_data = future_set['reddit'].result(timeout=30)
                except:
                    reddit_data = {'sentiment_score': 0, 'sentiment_momentum': 0}
                
                try:
                    news_data = future_set['news'].result(timeout=30)
                except:
                    news_data = {'sentiment_score': 0, 'sentiment_momentum': 0}
                
                try:
                    trends_data = future_set['trends'].result(timeout=30)
                except:
                    trends_data = {'trend_score': 50, 'trend_momentum': 0}
                
                try:
                    yahoo_data = future_set['yahoo'].result(timeout=30)
                except:
                    yahoo_data = {}
                
                # Combine all data
                ticker_data = {
                    'ticker': ticker,
                    'timestamp': datetime.now(),
                    **{f'reddit_{k}': v for k, v in reddit_data.items()},
                    **{f'news_{k}': v for k, v in news_data.items()},
                    **{f'google_{k}': v for k, v in trends_data.items()},
                    **{f'yahoo_{k}': v for k, v in yahoo_data.items()}
                }
                
                all_data.append(ticker_data)
        
        return pd.DataFrame(all_data)
    
    def calculate_alternative_data_score(self, df: pd.DataFrame) -> pd.DataFrame:
<<<<<<< HEAD
        """
        Calculate composite alternative data score with ML-based weighting
        """
        # Normalize features
        features_to_normalize = [col for col in df.columns if col not in ['ticker', 'timestamp']]
        
        for feature in features_to_normalize:
            if feature in df.columns and df[feature].std() > 0:
                # Z-score normalization
                df[f'{feature}_zscore'] = (df[feature] - df[feature].mean()) / df[feature].std()
                # Min-max normalization to 0-1
                min_val = df[f'{feature}_zscore'].min()
                max_val = df[f'{feature}_zscore'].max()
                if max_val > min_val:
                    df[f'{feature}_norm'] = (df[f'{feature}_zscore'] - min_val) / (max_val - min_val)
                else:
                    df[f'{feature}_norm'] = 0.5
        
        # Calculate weighted composite score
=======
        """Calculate composite alternative data score for each ticker"""
        
        # Create a copy to avoid modifying original
        df = df.copy()
        
        # Convert satellite data fields to numeric if they exist
        satellite_cols = [col for col in df.columns if 'satellite_' in col]
        for col in satellite_cols:
            if col in df.columns:
                # Handle the 'data_type' column which contains strings
                if 'data_type' in col:
                    # Map data types to numeric scores
                    data_type_scores = {
                        'parking_occupancy': 0.8,
                        'shipping_activity': 0.7,
                        'generic_activity': 0.5
                    }
                    if col in df.columns:
                        df[col + '_score'] = df[col].map(data_type_scores).fillna(0.5)
                else:
                    # Convert other satellite columns to numeric
                    df[col] = pd.to_numeric(df[col], errors='coerce').fillna(0)
        
        # Get numeric features only
        numeric_cols = df.select_dtypes(include=[np.number]).columns.tolist()
        features = [col for col in numeric_cols if col not in ['ticker', 'timestamp']]
        
        # Normalize numeric features to 0-1 scale
        for feature in features:
            if feature in df.columns:
                col_std = df[feature].std()
                if col_std > 0:
                    col_min = df[feature].min()
                    col_max = df[feature].max()
                    if col_max > col_min:
                        df[f'{feature}_norm'] = (df[feature] - col_min) / (col_max - col_min)
                    else:
                        df[f'{feature}_norm'] = 0.5
                else:
                    df[f'{feature}_norm'] = 0.5
        
        # Calculate weighted combination with error handling
>>>>>>> ec9c8dfc
        weights = {
            'sentiment': 0.30,  # Reddit + News sentiment
            'momentum': 0.20,   # Price and sentiment momentum
            'trends': 0.20,     # Google trends
            'fundamentals': 0.30  # Yahoo Finance metrics
        }
        
<<<<<<< HEAD
        # Sentiment component
        sentiment_cols = [col for col in df.columns if 'sentiment_score_norm' in col]
        if sentiment_cols:
            df['sentiment_component'] = df[sentiment_cols].mean(axis=1)
        else:
            df['sentiment_component'] = 0.5
        
        # Momentum component
        momentum_cols = [col for col in df.columns if 'momentum_norm' in col]
        if momentum_cols:
            df['momentum_component'] = df[momentum_cols].mean(axis=1)
        else:
            df['momentum_component'] = 0.5
        
        # Trends component
        if 'google_trend_score_norm' in df.columns:
            df['trends_component'] = df['google_trend_score_norm']
        else:
            df['trends_component'] = 0.5
        
        # Fundamentals component (if Yahoo data available)
        fundamental_cols = ['yahoo_volume_ratio_norm', 'yahoo_analyst_rating_norm', 
                          'yahoo_revenue_growth_norm', 'yahoo_profit_margin_norm']
        available_fundamentals = [col for col in fundamental_cols if col in df.columns]
        if available_fundamentals:
            df['fundamentals_component'] = df[available_fundamentals].mean(axis=1)
        else:
            df['fundamentals_component'] = 0.5
        
        # Calculate final score
        df['alt_data_score'] = (
            weights['sentiment'] * df['sentiment_component'] +
            weights['momentum'] * df['momentum_component'] +
            weights['trends'] * df['trends_component'] +
            weights['fundamentals'] * df['fundamentals_component']
        )
        
        # Add confidence metric
        df['alt_data_confidence'] = df[[col for col in df.columns if 'volume' in col]].sum(axis=1) / df[[col for col in df.columns if 'volume' in col]].sum(axis=1).max()
        
        return df[['ticker', 'alt_data_score', 'alt_data_confidence', 'timestamp']]
=======
        # Initialize score with default value
        df['alt_data_score'] = 0.5
        
        # Safely calculate each component
        score_components = []
        
        # Sentiment component
        if 'reddit_sentiment_score_norm' in df.columns and 'news_sentiment_score_norm' in df.columns:
            sentiment_score = weights['sentiment'] * (
                df['reddit_sentiment_score_norm'] * 0.5 + 
                df['news_sentiment_score_norm'] * 0.5
            )
            score_components.append(sentiment_score)
        
        # Momentum component
        if 'reddit_sentiment_momentum_norm' in df.columns and 'news_sentiment_momentum_norm' in df.columns:
            momentum_score = weights['momentum'] * (
                df['reddit_sentiment_momentum_norm'] * 0.5 + 
                df['news_sentiment_momentum_norm'] * 0.5
            )
            score_components.append(momentum_score)
        
        # Trends component
        if 'google_trend_score_norm' in df.columns:
            trends_score = weights['trends'] * df['google_trend_score_norm']
            score_components.append(trends_score)
        
        # Satellite component (use any available satellite metric)
        satellite_norm_cols = [col for col in df.columns if 'satellite_' in col and '_norm' in col]
        if satellite_norm_cols:
            # Average all normalized satellite metrics
            satellite_avg = df[satellite_norm_cols].mean(axis=1)
            satellite_score = weights['satellite'] * satellite_avg
            score_components.append(satellite_score)
        
        # Combine all available components
        if score_components:
            df['alt_data_score'] = sum(score_components) / len(score_components) * len(weights)
        
        # Add confidence score based on data availability
        df['alt_data_confidence'] = len(score_components) / len(weights)
        
        return df[['ticker', 'alt_data_score', 'alt_data_confidence', 'timestamp']]

>>>>>>> ec9c8dfc

# Example usage
def main():
    # Portfolio universe
    tickers = ['AAPL', 'GOOGL', 'MSFT', 'NVDA', 'TSLA']
    
    collector = EnhancedAlternativeDataCollector(tickers)
    
    # Collect all data
    print("🚀 Starting alternative data collection...")
    alt_data = collector.collect_all_alternative_data()
    
    # Calculate scores
    scores = collector.calculate_alternative_data_score(alt_data)
    
    print("\n📊 Alternative Data Scores:")
    print(scores.sort_values('alt_data_score', ascending=False).to_string(index=False))
    
    # Save data
    alt_data.to_csv('data/alternative_data_detailed.csv', index=False)
    scores.to_csv('data/alternative_data_scores.csv', index=False)
    
    print("\n✅ Data saved to data/ directory")
    
    return alt_data, scores

if __name__ == "__main__":
    main()<|MERGE_RESOLUTION|>--- conflicted
+++ resolved
@@ -1,76 +1,42 @@
 """
-Enhanced Alternative Data Collector with Real API Integration
-Uses actual Reddit, News API, and Alpha Vantage endpoints
+Alternative Data Collection Pipeline
+Collects data from Reddit, Twitter, News APIs, and Google Trends
 """
 
 import os
 import asyncio
-import aiohttp
 import pandas as pd
 import numpy as np
 from datetime import datetime, timedelta
-<<<<<<< HEAD
-from typing import Dict, List, Optional, Tuple
-import praw
-=======
 from typing import Dict, List, Optional
 import asyncpraw
 import tweepy
->>>>>>> ec9c8dfc
 from newsapi import NewsApiClient
 from pytrends.request import TrendReq
 import yfinance as yf
 from textblob import TextBlob
+import aiohttp
 import json
 from dotenv import load_dotenv
 import logging
-import time
-from concurrent.futures import ThreadPoolExecutor
-import requests
 
 # Setup logging
 logging.basicConfig(level=logging.INFO)
 logger = logging.getLogger(__name__)
 
-# Load environment variables
 load_dotenv()
 
-class EnhancedAlternativeDataCollector:
-    """
-    Production-ready alternative data collector with real API integration
-    """
+class AlternativeDataCollector:
+    """Collects and processes alternative data for portfolio optimization"""
     
     def __init__(self, tickers: List[str]):
         self.tickers = tickers
         self.data_cache = {}
-        self.cache_expiry = 3600  # 1 hour cache
-        
-        # Initialize API clients
+        
+        # Initialize API clients (use mock data if no keys)
         self._init_apis()
         
     def _init_apis(self):
-<<<<<<< HEAD
-        """Initialize API connections"""
-        # Reddit API
-        self.reddit = praw.Reddit(
-            client_id=os.getenv('REDDIT_CLIENT_ID'),
-            client_secret=os.getenv('REDDIT_CLIENT_SECRET'),
-            user_agent='QuantumPortfolioOptimizer/1.0 by /u/your_username'
-        )
-        
-        # News API
-        self.newsapi = NewsApiClient(
-            api_key=os.getenv('NEWS_API_KEY')
-        )
-        
-        # Alpha Vantage
-        self.alpha_vantage_key = os.getenv('ALPHA_VANTAGE_API_KEY')
-        
-        # Google Trends
-        self.pytrends = TrendReq(hl='en-US', tz=360)
-        
-        logger.info("✅ APIs initialized successfully")
-=======
         """Initialize API connections with fallback to mock data"""
         try:
             # Reddit API (will be initialized async)
@@ -90,55 +56,12 @@
             
         except Exception as e:
             logger.warning(f"API initialization failed, using mock data: {e}")
->>>>>>> ec9c8dfc
-    
-    def collect_reddit_sentiment(self, ticker: str, limit: int = 100) -> Dict:
-        """
-        Collect real Reddit sentiment from multiple subreddits
-        """
-        logger.info(f"📱 Collecting Reddit sentiment for {ticker}")
+    
+    async def collect_reddit_sentiment(self, ticker: str, limit: int = 100) -> Dict:
+        """Collect Reddit sentiment from r/wallstreetbets and r/stocks"""
+        sentiments = []
         
         try:
-<<<<<<< HEAD
-            sentiments = []
-            subreddits = ['wallstreetbets', 'stocks', 'investing', 'StockMarket', 'options']
-            
-            for subreddit_name in subreddits:
-                try:
-                    subreddit = self.reddit.subreddit(subreddit_name)
-                    
-                    # Search for ticker mentions in hot posts
-                    for submission in subreddit.hot(limit=20):
-                        # Check if ticker is mentioned
-                        text = f"{submission.title} {submission.selftext}"
-                        if ticker.upper() in text.upper() or f"${ticker.upper()}" in text.upper():
-                            # Analyze sentiment
-                            blob = TextBlob(submission.title)
-                            sentiments.append({
-                                'source': f'reddit_{subreddit_name}',
-                                'timestamp': datetime.fromtimestamp(submission.created_utc),
-                                'sentiment': blob.sentiment.polarity,
-                                'subjectivity': blob.sentiment.subjectivity,
-                                'score': submission.score,
-                                'num_comments': submission.num_comments,
-                                'upvote_ratio': submission.upvote_ratio
-                            })
-                            
-                            # Also analyze top comments
-                            submission.comments.replace_more(limit=0)
-                            for comment in submission.comments[:5]:
-                                if hasattr(comment, 'body'):
-                                    comment_blob = TextBlob(comment.body)
-                                    sentiments.append({
-                                        'source': f'reddit_{subreddit_name}_comment',
-                                        'timestamp': datetime.fromtimestamp(comment.created_utc),
-                                        'sentiment': comment_blob.sentiment.polarity,
-                                        'subjectivity': comment_blob.sentiment.subjectivity,
-                                        'score': comment.score,
-                                        'num_comments': 0,
-                                        'upvote_ratio': 0
-                                    })
-=======
             # Initialize async Reddit instance
             async with asyncpraw.Reddit(
                 client_id=self.reddit_credentials['client_id'],
@@ -163,238 +86,144 @@
                             'score': submission.score,
                             'num_comments': submission.num_comments
                         })
->>>>>>> ec9c8dfc
                     
-                    # Also search for ticker directly
-                    for submission in subreddit.search(ticker, limit=10, time_filter='week'):
-                        blob = TextBlob(submission.title)
-                        sentiments.append({
-                            'source': f'reddit_{subreddit_name}_search',
-                            'timestamp': datetime.fromtimestamp(submission.created_utc),
-                            'sentiment': blob.sentiment.polarity,
-                            'subjectivity': blob.sentiment.subjectivity,
-                            'score': submission.score,
-                            'num_comments': submission.num_comments,
-                            'upvote_ratio': submission.upvote_ratio
-                        })
-                    
-                except Exception as e:
-                    logger.warning(f"Error fetching from r/{subreddit_name}: {e}")
-                    continue
-            
-            if sentiments:
-                return self._aggregate_sentiment(sentiments)
-            else:
-                logger.warning(f"No Reddit sentiment found for {ticker}")
-                return {'sentiment_score': 0, 'sentiment_momentum': 0, 'sentiment_volume': 0}
-                
         except Exception as e:
-            logger.error(f"Reddit API error for {ticker}: {e}")
-            return {'sentiment_score': 0, 'sentiment_momentum': 0, 'sentiment_volume': 0}
+            logger.info(f"Using mock Reddit data for {ticker}: {e}")
+            # Generate mock data for testing
+            sentiments = self._generate_mock_sentiment(ticker, 'reddit')
+        
+        return self._aggregate_sentiment(sentiments)
     
     def collect_news_sentiment(self, ticker: str) -> Dict:
-        """
-        Collect real news sentiment from NewsAPI
-        """
-        logger.info(f"📰 Collecting news sentiment for {ticker}")
-        
+        """Collect news sentiment from NewsAPI"""
         try:
-            # Get company info for better search
+            # Get company name for better search
             stock = yf.Ticker(ticker)
-            company_info = stock.info
-            company_name = company_info.get('longName', ticker)
-            
-            # Search for news articles
+            company_name = stock.info.get('longName', ticker)
+            
+            # Fetch news articles
             articles = self.newsapi.get_everything(
-                q=f"{company_name} OR {ticker}",
+                q=company_name,
                 from_param=(datetime.now() - timedelta(days=7)).strftime('%Y-%m-%d'),
                 to=datetime.now().strftime('%Y-%m-%d'),
                 language='en',
                 sort_by='relevancy',
-                page_size=100
+                page_size=50
             )
             
             sentiments = []
             for article in articles.get('articles', []):
                 if article['title'] and article['description']:
-                    # Combine title and description for analysis
-                    text = f"{article['title']} {article['description']}"
-                    
-                    # Skip if ticker not actually mentioned
-                    if ticker.upper() not in text.upper() and company_name.upper() not in text.upper():
-                        continue
-                    
+                    text = article['title'] + ' ' + article['description']
                     blob = TextBlob(text)
                     sentiments.append({
-                        'source': article['source']['name'],
+                        'source': 'news',
                         'timestamp': datetime.strptime(article['publishedAt'], '%Y-%m-%dT%H:%M:%SZ'),
                         'sentiment': blob.sentiment.polarity,
                         'subjectivity': blob.sentiment.subjectivity,
-                        'url': article['url']
+                        'source_name': article['source']['name']
                     })
-            
-            if sentiments:
-                return self._aggregate_sentiment(sentiments)
-            else:
-                logger.warning(f"No news sentiment found for {ticker}")
-                return {'sentiment_score': 0, 'sentiment_momentum': 0, 'sentiment_volume': 0}
-                
+                    
         except Exception as e:
-            logger.error(f"News API error for {ticker}: {e}")
-            return {'sentiment_score': 0, 'sentiment_momentum': 0, 'sentiment_volume': 0}
-    
-    def collect_alpha_vantage_data(self, ticker: str) -> Dict:
-        """
-        Collect technical indicators from Alpha Vantage
-        """
-        logger.info(f"📈 Collecting Alpha Vantage data for {ticker}")
-        
-        try:
-            indicators = {}
-            
-            # Get RSI
-            url = f"https://www.alphavantage.co/query?function=RSI&symbol={ticker}&interval=daily&time_period=14&series_type=close&apikey={self.alpha_vantage_key}"
-            response = requests.get(url)
-            if response.status_code == 200:
-                data = response.json()
-                if 'Technical Analysis: RSI' in data:
-                    latest_date = list(data['Technical Analysis: RSI'].keys())[0]
-                    indicators['rsi'] = float(data['Technical Analysis: RSI'][latest_date]['RSI'])
-            
-            time.sleep(12)  # Alpha Vantage rate limit: 5 calls per minute
-            
-            # Get MACD
-            url = f"https://www.alphavantage.co/query?function=MACD&symbol={ticker}&interval=daily&series_type=close&apikey={self.alpha_vantage_key}"
-            response = requests.get(url)
-            if response.status_code == 200:
-                data = response.json()
-                if 'Technical Analysis: MACD' in data:
-                    latest_date = list(data['Technical Analysis: MACD'].keys())[0]
-                    indicators['macd'] = float(data['Technical Analysis: MACD'][latest_date]['MACD'])
-                    indicators['macd_signal'] = float(data['Technical Analysis: MACD'][latest_date]['MACD_Signal'])
-            
-            time.sleep(12)
-            
-            # Get SMA
-            url = f"https://www.alphavantage.co/query?function=SMA&symbol={ticker}&interval=daily&time_period=20&series_type=close&apikey={self.alpha_vantage_key}"
-            response = requests.get(url)
-            if response.status_code == 200:
-                data = response.json()
-                if 'Technical Analysis: SMA' in data:
-                    latest_date = list(data['Technical Analysis: SMA'].keys())[0]
-                    indicators['sma_20'] = float(data['Technical Analysis: SMA'][latest_date]['SMA'])
-            
-            return indicators
-            
-        except Exception as e:
-            logger.error(f"Alpha Vantage error for {ticker}: {e}")
-            return {}
+            logger.info(f"Using mock news data for {ticker}: {e}")
+            sentiments = self._generate_mock_sentiment(ticker, 'news')
+            
+        return self._aggregate_sentiment(sentiments)
     
     def collect_google_trends(self, ticker: str) -> Dict:
-        """
-        Collect real Google Trends data
-        """
-        logger.info(f"🔍 Collecting Google Trends for {ticker}")
-        
+        """Collect Google Trends data"""
         try:
             # Get company name
             stock = yf.Ticker(ticker)
             company_name = stock.info.get('longName', ticker)
             
-            # Build payload with both ticker and company name
-            keywords = [ticker, company_name]
-            
+            # Build payload
             self.pytrends.build_payload(
-                keywords,
-                timeframe='today 3-m',
-                geo='US'
+                [company_name, ticker],
+                timeframe='today 3-m'
             )
             
             # Get interest over time
             trends_data = self.pytrends.interest_over_time()
             
             if not trends_data.empty:
-                # Calculate metrics for both keywords
-                results = {}
-                for keyword in keywords:
-                    if keyword in trends_data.columns:
-                        recent_trend = trends_data[keyword].iloc[-7:].mean()
-                        older_trend = trends_data[keyword].iloc[-30:-7].mean()
-                        trend_momentum = (recent_trend / older_trend - 1) if older_trend > 0 else 0
-                        
-                        results[keyword] = {
-                            'trend_score': recent_trend,
-                            'trend_momentum': trend_momentum,
-                            'trend_volatility': trends_data[keyword].iloc[-30:].std()
-                        }
+                recent_trend = trends_data[company_name].iloc[-7:].mean()
+                trend_momentum = (trends_data[company_name].iloc[-7:].mean() / 
+                                trends_data[company_name].iloc[-30:].mean() - 1)
                 
-                # Combine results (use max score)
-                if results:
-                    max_key = max(results.keys(), key=lambda k: results[k]['trend_score'])
-                    return results[max_key]
+                return {
+                    'trend_score': recent_trend,
+                    'trend_momentum': trend_momentum,
+                    'trend_volatility': trends_data[company_name].iloc[-30:].std()
+                }
+                
+        except Exception as e:
+            logger.info(f"Using mock trends data for {ticker}: {e}")
+            
+        # Return mock data
+        return {
+            'trend_score': np.random.uniform(40, 80),
+            'trend_momentum': np.random.uniform(-0.2, 0.3),
+            'trend_volatility': np.random.uniform(5, 20)
+        }
+    
+    async def collect_satellite_data_proxy(self, ticker: str) -> Dict:
+        """
+        Simulate satellite data analysis (parking lot car counts, shipping traffic)
+        In production, this would connect to real satellite data providers
+        """
+        # For retail companies, simulate parking lot traffic
+        # For shipping companies, simulate port activity
+        
+        stock = yf.Ticker(ticker)
+        sector = stock.info.get('sector', '')
+        
+        if 'Retail' in sector or 'Consumer' in sector:
+            # Simulate parking lot occupancy data
+            base_occupancy = 0.7
+            trend = np.random.uniform(-0.1, 0.1)
+            volatility = np.random.uniform(0.05, 0.15)
             
             return {
-                'trend_score': 50,
-                'trend_momentum': 0,
-                'trend_volatility': 10
-            }
-            
-        except Exception as e:
-            logger.error(f"Google Trends error for {ticker}: {e}")
+                'data_type': 'parking_occupancy',
+                'current_level': base_occupancy + trend,
+                'trend_30d': trend,
+                'volatility': volatility,
+                'locations_tracked': np.random.randint(50, 200)
+            }
+            
+        elif 'Industrial' in sector or 'Energy' in sector:
+            # Simulate shipping/port activity
             return {
-                'trend_score': 50,
-                'trend_momentum': 0,
-                'trend_volatility': 10
-            }
-    
-    def collect_yahoo_finance_metrics(self, ticker: str) -> Dict:
-        """
-        Collect additional metrics from Yahoo Finance
-        """
-        logger.info(f"💹 Collecting Yahoo Finance metrics for {ticker}")
-        
-        try:
-            stock = yf.Ticker(ticker)
-            info = stock.info
-            
-            metrics = {
-                'market_cap': info.get('marketCap', 0),
-                'pe_ratio': info.get('trailingPE', 0),
-                'volume': info.get('volume', 0),
-                'avg_volume': info.get('averageVolume', 0),
-                'volume_ratio': info.get('volume', 0) / info.get('averageVolume', 1) if info.get('averageVolume', 0) > 0 else 1,
-                'beta': info.get('beta', 1),
-                'dividend_yield': info.get('dividendYield', 0),
-                'profit_margin': info.get('profitMargins', 0),
-                'revenue_growth': info.get('revenueGrowth', 0),
-                'analyst_rating': self._convert_analyst_rating(info.get('recommendationKey', 'hold'))
-            }
-            
-            # Get recent price action
-            hist = stock.history(period='1mo')
-            if not hist.empty:
-                metrics['price_momentum_1m'] = (hist['Close'].iloc[-1] / hist['Close'].iloc[0] - 1)
-                metrics['volatility_1m'] = hist['Close'].pct_change().std()
-            
-            return metrics
-            
-        except Exception as e:
-            logger.error(f"Yahoo Finance error for {ticker}: {e}")
-            return {}
-    
-    def _convert_analyst_rating(self, rating: str) -> float:
-        """Convert analyst rating to numeric score"""
-        ratings = {
-            'strong_buy': 1.0,
-            'buy': 0.75,
-            'hold': 0.5,
-            'sell': 0.25,
-            'strong_sell': 0.0
-        }
-        return ratings.get(rating, 0.5)
+                'data_type': 'shipping_activity',
+                'vessel_count': np.random.randint(100, 500),
+                'port_congestion': np.random.uniform(0.3, 0.9),
+                'trend_30d': np.random.uniform(-0.15, 0.15)
+            }
+        
+        else:
+            # Generic alternative metric
+            return {
+                'data_type': 'generic_activity',
+                'activity_index': np.random.uniform(0.4, 0.8),
+                'trend_30d': np.random.uniform(-0.1, 0.1)
+            }
+    
+    def _generate_mock_sentiment(self, ticker: str, source: str) -> List[Dict]:
+        """Generate mock sentiment data for testing"""
+        sentiments = []
+        for i in range(30):
+            sentiments.append({
+                'source': source,
+                'timestamp': datetime.now() - timedelta(days=i),
+                'sentiment': np.random.uniform(-0.5, 0.5),
+                'subjectivity': np.random.uniform(0.3, 0.8),
+                'score': np.random.randint(0, 1000) if source == 'reddit' else 0
+            })
+        return sentiments
     
     def _aggregate_sentiment(self, sentiments: List[Dict]) -> Dict:
-        """Aggregate sentiment scores with time decay and source weighting"""
+        """Aggregate sentiment scores with time decay"""
         if not sentiments:
             return {'sentiment_score': 0, 'sentiment_momentum': 0, 'sentiment_volume': 0}
         
@@ -402,131 +231,52 @@
         
         # Time decay weight (recent sentiments matter more)
         now = datetime.now()
-        if 'timestamp' in df.columns:
-            df['days_ago'] = (now - df['timestamp']).dt.days
-            df['time_weight'] = np.exp(-df['days_ago'] / 3)  # 3-day half-life
-        else:
-            df['time_weight'] = 1
-        
-        # Source weight (higher engagement = more weight)
-        if 'score' in df.columns:
-            df['engagement_weight'] = np.log1p(df['score']) / np.log1p(df['score'].max() + 1)
-        else:
-            df['engagement_weight'] = 1
-        
-        # Combined weight
-        df['weight'] = df['time_weight'] * df['engagement_weight']
+        df['days_ago'] = (now - df['timestamp']).dt.days
+        df['weight'] = np.exp(-df['days_ago'] / 7)  # 7-day half-life
         
         # Weighted sentiment
         weighted_sentiment = (df['sentiment'] * df['weight']).sum() / df['weight'].sum()
         
         # Sentiment momentum (recent vs older)
-        if len(df) > 5:
-            recent = df.nlargest(5, 'time_weight')['sentiment'].mean()
-            older = df.nsmallest(len(df) - 5, 'time_weight')['sentiment'].mean()
-            momentum = recent - older
-        else:
-            momentum = 0
-        
-        # Volume and confidence
-        volume = len(sentiments)
-        confidence = 1 - df['subjectivity'].mean() if 'subjectivity' in df.columns else 0.5
+        recent = df[df['days_ago'] <= 3]['sentiment'].mean()
+        older = df[df['days_ago'] > 3]['sentiment'].mean()
+        momentum = recent - older if older != 0 else 0
         
         return {
             'sentiment_score': weighted_sentiment,
             'sentiment_momentum': momentum,
-            'sentiment_volume': volume,
-            'sentiment_confidence': confidence,
+            'sentiment_volume': len(sentiments),
             'sentiment_std': df['sentiment'].std()
         }
     
-    def collect_all_alternative_data(self) -> pd.DataFrame:
-        """
-        Collect all alternative data for all tickers with parallel processing
-        """
+    async def collect_all_alternative_data(self) -> pd.DataFrame:
+        """Collect all alternative data for all tickers"""
         all_data = []
         
-        with ThreadPoolExecutor(max_workers=4) as executor:
-            futures = []
-            
-            for ticker in self.tickers:
-                logger.info(f"🎯 Processing {ticker}")
-                
-                # Submit tasks in parallel
-                future_reddit = executor.submit(self.collect_reddit_sentiment, ticker)
-                future_news = executor.submit(self.collect_news_sentiment, ticker)
-                future_trends = executor.submit(self.collect_google_trends, ticker)
-                future_yahoo = executor.submit(self.collect_yahoo_finance_metrics, ticker)
-                
-                futures.append({
-                    'ticker': ticker,
-                    'reddit': future_reddit,
-                    'news': future_news,
-                    'trends': future_trends,
-                    'yahoo': future_yahoo
-                })
-            
-            # Collect results
-            for future_set in futures:
-                ticker = future_set['ticker']
-                
-                # Get results with timeout
-                try:
-                    reddit_data = future_set['reddit'].result(timeout=30)
-                except:
-                    reddit_data = {'sentiment_score': 0, 'sentiment_momentum': 0}
-                
-                try:
-                    news_data = future_set['news'].result(timeout=30)
-                except:
-                    news_data = {'sentiment_score': 0, 'sentiment_momentum': 0}
-                
-                try:
-                    trends_data = future_set['trends'].result(timeout=30)
-                except:
-                    trends_data = {'trend_score': 50, 'trend_momentum': 0}
-                
-                try:
-                    yahoo_data = future_set['yahoo'].result(timeout=30)
-                except:
-                    yahoo_data = {}
-                
-                # Combine all data
-                ticker_data = {
-                    'ticker': ticker,
-                    'timestamp': datetime.now(),
-                    **{f'reddit_{k}': v for k, v in reddit_data.items()},
-                    **{f'news_{k}': v for k, v in news_data.items()},
-                    **{f'google_{k}': v for k, v in trends_data.items()},
-                    **{f'yahoo_{k}': v for k, v in yahoo_data.items()}
-                }
-                
-                all_data.append(ticker_data)
+        for ticker in self.tickers:
+            logger.info(f"Collecting alternative data for {ticker}")
+            
+            # Collect from all sources
+            reddit_data = await self.collect_reddit_sentiment(ticker)
+            news_data = self.collect_news_sentiment(ticker)
+            trends_data = self.collect_google_trends(ticker)
+            satellite_data = await self.collect_satellite_data_proxy(ticker)
+            
+            # Combine all data
+            ticker_data = {
+                'ticker': ticker,
+                'timestamp': datetime.now(),
+                **{f'reddit_{k}': v for k, v in reddit_data.items()},
+                **{f'news_{k}': v for k, v in news_data.items()},
+                **{f'google_{k}': v for k, v in trends_data.items()},
+                **{f'satellite_{k}': v for k, v in satellite_data.items()}
+            }
+            
+            all_data.append(ticker_data)
         
         return pd.DataFrame(all_data)
     
     def calculate_alternative_data_score(self, df: pd.DataFrame) -> pd.DataFrame:
-<<<<<<< HEAD
-        """
-        Calculate composite alternative data score with ML-based weighting
-        """
-        # Normalize features
-        features_to_normalize = [col for col in df.columns if col not in ['ticker', 'timestamp']]
-        
-        for feature in features_to_normalize:
-            if feature in df.columns and df[feature].std() > 0:
-                # Z-score normalization
-                df[f'{feature}_zscore'] = (df[feature] - df[feature].mean()) / df[feature].std()
-                # Min-max normalization to 0-1
-                min_val = df[f'{feature}_zscore'].min()
-                max_val = df[f'{feature}_zscore'].max()
-                if max_val > min_val:
-                    df[f'{feature}_norm'] = (df[f'{feature}_zscore'] - min_val) / (max_val - min_val)
-                else:
-                    df[f'{feature}_norm'] = 0.5
-        
-        # Calculate weighted composite score
-=======
         """Calculate composite alternative data score for each ticker"""
         
         # Create a copy to avoid modifying original
@@ -569,57 +319,13 @@
                     df[f'{feature}_norm'] = 0.5
         
         # Calculate weighted combination with error handling
->>>>>>> ec9c8dfc
         weights = {
-            'sentiment': 0.30,  # Reddit + News sentiment
-            'momentum': 0.20,   # Price and sentiment momentum
-            'trends': 0.20,     # Google trends
-            'fundamentals': 0.30  # Yahoo Finance metrics
+            'sentiment': 0.3,
+            'momentum': 0.25,
+            'trends': 0.25,
+            'satellite': 0.2
         }
         
-<<<<<<< HEAD
-        # Sentiment component
-        sentiment_cols = [col for col in df.columns if 'sentiment_score_norm' in col]
-        if sentiment_cols:
-            df['sentiment_component'] = df[sentiment_cols].mean(axis=1)
-        else:
-            df['sentiment_component'] = 0.5
-        
-        # Momentum component
-        momentum_cols = [col for col in df.columns if 'momentum_norm' in col]
-        if momentum_cols:
-            df['momentum_component'] = df[momentum_cols].mean(axis=1)
-        else:
-            df['momentum_component'] = 0.5
-        
-        # Trends component
-        if 'google_trend_score_norm' in df.columns:
-            df['trends_component'] = df['google_trend_score_norm']
-        else:
-            df['trends_component'] = 0.5
-        
-        # Fundamentals component (if Yahoo data available)
-        fundamental_cols = ['yahoo_volume_ratio_norm', 'yahoo_analyst_rating_norm', 
-                          'yahoo_revenue_growth_norm', 'yahoo_profit_margin_norm']
-        available_fundamentals = [col for col in fundamental_cols if col in df.columns]
-        if available_fundamentals:
-            df['fundamentals_component'] = df[available_fundamentals].mean(axis=1)
-        else:
-            df['fundamentals_component'] = 0.5
-        
-        # Calculate final score
-        df['alt_data_score'] = (
-            weights['sentiment'] * df['sentiment_component'] +
-            weights['momentum'] * df['momentum_component'] +
-            weights['trends'] * df['trends_component'] +
-            weights['fundamentals'] * df['fundamentals_component']
-        )
-        
-        # Add confidence metric
-        df['alt_data_confidence'] = df[[col for col in df.columns if 'volume' in col]].sum(axis=1) / df[[col for col in df.columns if 'volume' in col]].sum(axis=1).max()
-        
-        return df[['ticker', 'alt_data_score', 'alt_data_confidence', 'timestamp']]
-=======
         # Initialize score with default value
         df['alt_data_score'] = 0.5
         
@@ -664,32 +370,28 @@
         
         return df[['ticker', 'alt_data_score', 'alt_data_confidence', 'timestamp']]
 
->>>>>>> ec9c8dfc
 
 # Example usage
-def main():
-    # Portfolio universe
-    tickers = ['AAPL', 'GOOGL', 'MSFT', 'NVDA', 'TSLA']
-    
-    collector = EnhancedAlternativeDataCollector(tickers)
+async def main():
+    # Top tech stocks for testing
+    tickers = ['AAPL', 'GOOGL', 'MSFT', 'AMZN', 'TSLA', 'NVDA', 'META', 'AMD']
+    
+    collector = AlternativeDataCollector(tickers)
     
     # Collect all data
-    print("🚀 Starting alternative data collection...")
-    alt_data = collector.collect_all_alternative_data()
+    alt_data = await collector.collect_all_alternative_data()
     
     # Calculate scores
     scores = collector.calculate_alternative_data_score(alt_data)
     
-    print("\n📊 Alternative Data Scores:")
-    print(scores.sort_values('alt_data_score', ascending=False).to_string(index=False))
+    print("\nAlternative Data Scores:")
+    print(scores.sort_values('alt_data_score', ascending=False))
     
     # Save data
-    alt_data.to_csv('data/alternative_data_detailed.csv', index=False)
-    scores.to_csv('data/alternative_data_scores.csv', index=False)
-    
-    print("\n✅ Data saved to data/ directory")
+    alt_data.to_csv('data/alternative_data.csv', index=False)
+    scores.to_csv('data/alt_data_scores.csv', index=False)
     
     return alt_data, scores
 
 if __name__ == "__main__":
-    main()+    asyncio.run(main())